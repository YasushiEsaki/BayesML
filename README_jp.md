--- conflicted
+++ resolved
@@ -120,11 +120,8 @@
 * [隠れマルコフモデル](https://yuta-nakahara.github.io/BayesML/bayesml.hiddenmarkovnormal.html "BayesML Hidden Markov Normal Model")
 * [文脈木モデル](https://yuta-nakahara.github.io/BayesML/bayesml.contexttree.html "BayesML Context Tree Model")
 
-<<<<<<< HEAD
-=======
 また，今後はより複雑な階層的モデルを取り扱うパッケージを追加していく予定です．
 
->>>>>>> 9342dcf3
 ## コントリビューションの方法
 
 BayesMLへのコントリビューションを考えてくださってありがとうございます．詳細については[こちら](./CONTRIBUTING_jp.md)をご覧ください．
@@ -137,11 +134,7 @@
 
 ```
 Y. Nakahara, N. Ichijo, K. Shimada, Y. Iikubo, 
-<<<<<<< HEAD
 S. Saito, K. Kazama, T. Matsushima, BayesML Developers, ``BayesML 0.2.1,'' 
-=======
-S. Saito, K. Kazama, T. Matsushima, ``BayesML 0.2.0,'' 
->>>>>>> 9342dcf3
 [Online] https://github.com/yuta-nakahara/BayesML
 ```
 
@@ -151,13 +144,8 @@
 @misc{bayesml,
   author = {Nakahara Yuta and Ichijo Naoki and Shimada Koshi and
             Iikubo Yuji and Saito Shota and Kazama Koki and
-<<<<<<< HEAD
             Matsushima Toshiyasu and {BayesML Developers}},
   title = {BayesML 0.2.1},
-=======
-            Matsushima Toshiyasu}
-  title = {BayesML 0.2.0},
->>>>>>> 9342dcf3
   howpublished = {\url{https://github.com/yuta-nakahara/BayesML}},
   year = {2022}
 }

--- conflicted
+++ resolved
@@ -510,11 +510,7 @@
     xxx : numpy.ndarray, optional
         A vector of real numbers in :math:`[0, 1]`, 
         by default [1/yyy, 1/yyy, ... , 1/yyy]
-<<<<<<< HEAD
-        Sum of its elements must be 1.
-=======
         Sum of its elements must be 1.0.
->>>>>>> ecd526aa
 ```
 
 #### 実数のベクトルの組
